from .oauth2 import *
from .github import *
from .bitbucket import *
<<<<<<< HEAD
from .hbp import *
=======

from ._version import __version__, version_info
>>>>>>> fb0f3fb0
<|MERGE_RESOLUTION|>--- conflicted
+++ resolved
@@ -1,9 +1,6 @@
 from .oauth2 import *
 from .github import *
 from .bitbucket import *
-<<<<<<< HEAD
 from .hbp import *
-=======
 
-from ._version import __version__, version_info
->>>>>>> fb0f3fb0
+from ._version import __version__, version_info